--- conflicted
+++ resolved
@@ -64,12 +64,7 @@
         {
             BorderStyle = BorderStyle.None;
             syntaxRenderer = SyntaxRenderer<PGNTerminalSymbol>.AttachTo(this);
-<<<<<<< HEAD
             syntaxRenderer.CaretPositionChanged += caretPositionChanged;
-            BackColor = Color.White;
-            ForeColor = Color.Black;
-=======
->>>>>>> c8f4f2e2
             applyDefaultStyle();
         }
 
